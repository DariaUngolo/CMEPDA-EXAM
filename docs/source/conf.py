--- conflicted
+++ resolved
@@ -1,70 +1,66 @@
-# Configuration file for the Sphinx documentation builder.
-#
-# For the full list of built-in configuration values, see the documentation:
-# https://www.sphinx-doc.org/en/master/usage/configuration.html
-
-# -- Project information -----------------------------------------------------
-# https://www.sphinx-doc.org/en/master/usage/configuration.html#project-information
-
-import os
-import sys
-
-package_name = 'CMEPDA Project'
-
-package_root = os.path.abspath(os.path.join(os.path.dirname(__file__), '../../'))
-
-sys.path.insert(0, package_root)
-sys.path.insert(0, os.path.join(package_root, 'ML_codes'))
-sys.path.insert(0, os.path.join(package_root, 'ML_main'))
-
-# List of modules to mock
-autodoc_mock_imports = [
-    "matplotlib",
-    "matplotlib.pyplot",
-    "nibabel",
-    "scipy",
-    "scipy.ndimage",
-    "scipy.stats",
-    "sklearn",
-    "sklearn.metrics",
-<<<<<<< HEAD
-    "feature_extractor"
-    # altri moduli che causano problema
-]
-
-=======
-    # altri moduli che causano problema
-]
->>>>>>> addd79f5
-
-
-copyright = '2025, Brando Spinelli, Daria Ungolo'
-author = 'Brando Spinelli , Daria Ungolo'
-release = '0.0.1'
-
-# -- General configuration ---------------------------------------------------
-# https://www.sphinx-doc.org/en/master/usage/configuration.html#general-configuration
-
-extensions = [
-    'sphinx.ext.autodoc',    # Per estrarre automaticamente docstring
-    'sphinx.ext.napoleon',   # Per supportare docstring in stile Google/NumPy
-    'sphinx.ext.viewcode'    # Per collegamenti al codice sorgente
-]
-
-templates_path = ['_templates']
-exclude_patterns = []
-
-
-
-# -- Options for HTML output -------------------------------------------------
-# https://www.sphinx-doc.org/en/master/usage/configuration.html#options-for-html-output
-
-html_theme = 'pydata_sphinx_theme'
-html_theme_options = {
-    "navigation_depth": 3,       # Profondità massima della navigazione laterale
-    "show_nav_level": 1,         # Mostra il primo livello nella navigazione
-    "collapse_navigation": False,  # Mantieni espansa la navigazione laterale
-}
-html_static_path = ['_static']
-
-
+# Configuration file for the Sphinx documentation builder.
+#
+# For the full list of built-in configuration values, see the documentation:
+# https://www.sphinx-doc.org/en/master/usage/configuration.html
+
+# -- Project information -----------------------------------------------------
+# https://www.sphinx-doc.org/en/master/usage/configuration.html#project-information
+
+import os
+import sys
+
+package_name = 'CMEPDA Project'
+
+package_root = os.path.abspath(os.path.join(os.path.dirname(__file__), '../../'))
+
+sys.path.insert(0, package_root)
+sys.path.insert(0, os.path.join(package_root, 'ML_codes'))
+sys.path.insert(0, os.path.join(package_root, 'ML_main'))
+
+# List of modules to mock
+autodoc_mock_imports = [
+    "matplotlib",
+    "matplotlib.pyplot",
+    "nibabel",
+    "scipy",
+    "scipy.ndimage",
+    "scipy.stats",
+    "sklearn",
+    "sklearn.metrics",
+    "feature_extractor"
+    # altri moduli che causano problema
+]
+
+
+
+
+copyright = '2025, Brando Spinelli, Daria Ungolo'
+author = 'Brando Spinelli , Daria Ungolo'
+release = '0.0.1'
+
+# -- General configuration ---------------------------------------------------
+# https://www.sphinx-doc.org/en/master/usage/configuration.html#general-configuration
+
+extensions = [
+    'sphinx.ext.autodoc',    # Per estrarre automaticamente docstring
+    'sphinx.ext.napoleon',   # Per supportare docstring in stile Google/NumPy
+    'sphinx.ext.viewcode'    # Per collegamenti al codice sorgente
+]
+
+templates_path = ['_templates']
+exclude_patterns = []
+
+
+
+# -- Options for HTML output -------------------------------------------------
+# https://www.sphinx-doc.org/en/master/usage/configuration.html#options-for-html-output
+
+html_theme = 'pydata_sphinx_theme'
+html_theme_options = {
+    "navigation_depth": 3,       # Profondità massima della navigazione laterale
+    "show_nav_level": 1,         # Mostra il primo livello nella navigazione
+    "collapse_navigation": False,  # Mantieni espansa la navigazione laterale
+}
+html_static_path = ['_static']
+
+