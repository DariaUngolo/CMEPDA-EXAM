import sys
from pathlib import Path
import os

# Add the parent directory of the current working directory to the system path.
sys.path.insert(0, str(Path(os.getcwd()).parent))


# Import essential libraries for Machine Learning
import numpy as np
import graphviz
import matplotlib.pyplot as plt

# Add Graphviz path to system PATH for Python
os.environ["PATH"] += os.pathsep + r"C:\Program Files\Graphviz\bin"

from scipy import stats
from scipy.stats import randint
from sklearn import svm
from sklearn.ensemble import RandomForestClassifier
from sklearn.pipeline import Pipeline
from sklearn.decomposition import PCA
from sklearn.model_selection import RandomizedSearchCV, GridSearchCV, train_test_split
from sklearn.tree import export_graphviz
from sklearn.feature_selection import RFECV

from ML_codes.performance_scores import compute_binomial_error, evaluate_model_performance, compute_roc_auc, plot_roc, compute_average_auc, compute_mean_std_metric, bar_chart_performances # Importing a custom module for performance evaluation

from ML_codes.feature_extractor import feature_extractor
 # Importing a custom module to interact with MATLAB Engine

param_dist = {
    'n_estimators': randint(50, 500),  # number of trees
    'max_depth': randint(5, 50),        # maximum depth of the tree
    'min_samples_split': randint(5, 15),  # minimum number of samples required to split an internal node
    'min_samples_leaf': randint(1, 5),   # minimum number of samples required to be at a leaf node
    'max_features': ['sqrt', 'log2'],    # number of features to consider when looking for the best split
    'bootstrap': [True, False]           # whether bootstrap samples are used when building trees
}



def RFPipeline_noPCA(df1, df2, n_iter, cv):
    """

    Train a Random Forest model pipeline without PCA.
    
    This function splits the dataset into training and test sets, performs hyperparameter optimization 
    using RandomizedSearchCV, and trains a Random Forest model. The trained pipeline is returned for 
    further evaluation or use.
    
    Parameters
    ----------
    df1 : pandas.DataFrame
        Feature dataset containing independent variables.
    
    df2 : pandas.DataFrame
        Target dataset containing dependent variables (labels).
    
    n_iter : int
        Number of parameter combinations sampled during RandomizedSearchCV.
    
    cv : int
        Number of cross-validation folds used for hyperparameter tuning.
    
    Returns
    -------
    sklearn.pipeline.Pipeline
        A fitted pipeline with a trained Random Forest model and optimized hyperparameters.
    
    Notes
    -----
    - PCA is not applied in this pipeline.
    - The pipeline optimizes key parameters of the Random Forest classifier (e.g., number of trees, depth).
    - This method is suitable when dimensionality reduction is not required.
    
    References
    ----------
    - https://scikit-learn.org/stable/modules/generated/sklearn.model_selection.RandomizedSearchCV.html

    """

    
    # Extract feature and target data as NumPy arrays
    X = df1.values
    y = df2.loc[df1.index].map({'Normal': 0, 'AD': 1}).values # convert labels to binary


    # Get column names to be used as feature names for visualization
    region = list(df1.columns.values)
    # Initialize lists to store performance metrics
    # These will be used to store the results of multiple iterations 
    accuracies, precisions, recalls, f1_scores = [], [], [], []
    specificities, auc_values, tprs = [], [], []

    model_auc_pairs = []

    mean_fpr = np.linspace(0, 1, 100) 

    for _ in range(2):
        # Split data into training and test sets (10% test data)
        X_tr, X_tst, y_tr, y_tst = train_test_split(X, y, test_size=0.1)

        # Define a pipeline with a hyperparameter optimization step using RandomizedSearchCV
        pipeline_random_forest_simple = Pipeline(
            steps=[ (  
                    "hyper_opt",                           #"hyper_opt" is the name of the step in the pipeline
                    RandomizedSearchCV(                    
                        RandomForestClassifier(class_weight='balanced'),          
                        param_distributions=param_dist,    
                        n_iter=n_iter,                     # Number of hyperparameters combination sampled
                        cv=cv,                             # Cross-validation folds 
                        n_jobs=-1                          # Use all available cores for parallel processing                  
                    ),
                )
            ]
        )

        # Train the pipeline on the training data
        pipeline_random_forest_simple.fit(X_tr, y_tr) 

        # Predict labels and probabilities for the test set
        y_pred = pipeline_random_forest_simple.predict(X_tst)
        y_prob = pipeline_random_forest_simple.predict_proba(X_tst)
        
        #print("labels for the test set  ",pipeline_random_forest_simple.predict(X_tst))


        #print("Predictions:", y_pred) # Print the predicted labels
        #print("Probabilities:", y_prob) # Print the predicted probabilities

        # Compute performance scores based on predictions
        metrics_scores = evaluate_model_performance(y_tst, y_pred, y_prob)

        # Aggiungi il risultato alla lista
        accuracies.append(metrics_scores['Accuracy'])
        precisions.append(metrics_scores['Precision'])
        recalls.append(metrics_scores['Recall'])
        f1_scores.append(metrics_scores['F1-score'])
        specificities.append(metrics_scores['Specificity'])
        
        # Calcola ROC e AUC con la tua funzione
        fpr, tpr, roc_auc, auc_err = compute_roc_auc(y_tst, y_prob)

        auc_values.append(roc_auc)
    
        # Interpola TPR per il vettore comune mean_fpr
        interp_tpr = np.interp(mean_fpr, fpr, tpr)
        interp_tpr[0] = 0.0  # ROC inizia sempre da 0
        tprs.append(interp_tpr)

        model_auc_pairs.append((pipeline_random_forest_simple, roc_auc))



    # Calcola media e deviazione standard e stampa le performance
    mean_tpr, mean_auc, mean_auc_err = compute_average_auc(tprs, auc_values)
    
    # Usa la tua funzione plot_roc per mostrare la ROC media
    plot_roc(mean_fpr, mean_tpr, mean_auc, mean_auc_err)
    
    mean_accuracy, mean_precision, mean_recall, mean_f1, mean_specificity, acc_err, prec_err, rec_err, f1_err, spec_err = compute_mean_std_metric(accuracies, precisions, recalls, f1_scores, specificities)
    
    bar_chart_performances(mean_accuracy, mean_precision, mean_recall, mean_f1, mean_specificity, mean_auc, acc_err, prec_err, rec_err, f1_err, spec_err, mean_auc_err)
    
    # Sort models by AUC and return the one with median AUC
    model_auc_pairs.sort(key=lambda x: x[1])
    pipeline_medianAUC_random_forest_simple = model_auc_pairs[len(model_auc_pairs) // 2][0]

    # Return the trained pipeline
    return pipeline_medianAUC_random_forest_simple






    """
    # Save and visualize the first three decision trees in the forest
    best_estimator = pipeline_random_forest_simple["hyper_opt"].best_estimator_

    print(best_estimator.classes_) # Print the class labels of the best estimator

    for i, tree in enumerate(best_estimator.estimators_[:1]): 

        dot_data = export_graphviz(
    
            tree,                  
            feature_names=region, 
            
            filled=True,          # Fill nodes with color based on the class they predict
            impurity=False,        # Do not display impurity measures
            proportion=True,       # Display proportions of samples in each node
            class_names=["CN", "AD"],  
        )


        graph = graphviz.Source(dot_data) # Convert the dot data to a graph
        graph.render(view= False)  

    # Return the trained pipeline
    return pipeline_random_forest_simple
    """

def RFPipeline_PCA(df1, df2, n_iter, cv):
    """
    
    Train a Random Forest model pipeline with PCA.
    
    This function incorporates Principal Component Analysis (PCA) for dimensionality reduction 
    before training a Random Forest classifier. Hyperparameter optimization is performed using 
    RandomizedSearchCV.
    
    Parameters
    ----------
    df1 : pandas.DataFrame
        Feature dataset containing independent variables.
    
    df2 : pandas.DataFrame
        Target dataset containing dependent variables (labels).
    
    n_iter : int
        Number of parameter combinations sampled during RandomizedSearchCV.
    
    cv : int
        Number of cross-validation folds used for hyperparameter tuning.
    
    Returns
    -------
    sklearn.pipeline.Pipeline
        A fitted pipeline that includes PCA and a trained Random Forest model.
    
    Notes
    -----
    - PCA reduces the feature space, which can improve model performance for high-dimensional datasets.
    - Optimal hyperparameters for the Random Forest are identified using RandomizedSearchCV.
    
    References
    ----------
    - https://scikit-learn.org/stable/modules/generated/sklearn.decomposition.PCA.html
    - https://scikit-learn.org/stable/modules/generated/sklearn.model_selection.RandomizedSearchCV.html
    
    """


    X = df1.values
    y = df2.loc[df1.index].map({'Normal': 0, 'AD': 1}).values
    region = list(df1.columns.values)

    accuracies, precisions, recalls, f1_scores = [], [], [], []
    specificities, auc_values, tprs = [], [], []

    model_auc_pairs = []


    mean_fpr = np.linspace(0, 1, 100) 

    for _ in range(2):
        X_tr, X_tst, y_tr, y_tst = train_test_split(X, y, test_size=.1)

        
        pipeline_random_forest_PCA = Pipeline(steps=[("dim_reduction", PCA()),
                                    ("hyper_opt", RandomizedSearchCV(RandomForestClassifier(class_weight='balanced'),
                                                                        param_distributions=param_dist,
                                                                        n_iter=n_iter,
                                                                        cv=cv,
                                                                        n_jobs=-1))
                                    ]
                                )

        pipeline_random_forest_PCA.fit(X_tr, y_tr)

        y_pred = pipeline_random_forest_PCA.predict(X_tst)
        y_prob = pipeline_random_forest_PCA.predict_proba(X_tst)

        metrics_scores = evaluate_model_performance(y_tst, y_pred, y_prob)

        print("Components shape is:", np.shape(pipeline_random_forest_PCA["dim_reduction"].components_)[0])

        # Aggiungi il risultato alla lista
        accuracies.append(metrics_scores['Accuracy'])
        precisions.append(metrics_scores['Precision'])
        recalls.append(metrics_scores['Recall'])
        f1_scores.append(metrics_scores['F1-score'])
        specificities.append(metrics_scores['Specificity'])
        
        # Calcola ROC e AUC con la tua funzione
        fpr, tpr, roc_auc, auc_err = compute_roc_auc(y_tst, y_prob)

        auc_values.append(roc_auc)
    
        # Interpola TPR per il vettore comune mean_fpr
        interp_tpr = np.interp(mean_fpr, fpr, tpr)
        interp_tpr[0] = 0.0  # ROC inizia sempre da 0
        tprs.append(interp_tpr)

        model_auc_pairs.append((pipeline_random_forest_PCA, roc_auc))


    # Calcola media e deviazione standard e stampa le performance
    mean_tpr, mean_auc, mean_auc_err = compute_average_auc(tprs, auc_values)
    
    # Usa la tua funzione plot_roc per mostrare la ROC media
    plot_roc(mean_fpr, mean_tpr, mean_auc, mean_auc_err)
    
    mean_accuracy, mean_precision, mean_recall, mean_f1, mean_specificity, acc_err, prec_err, rec_err, f1_err, spec_err = compute_mean_std_metric(accuracies, precisions, recalls, f1_scores, specificities)
    
    bar_chart_performances(mean_accuracy, mean_precision, mean_recall, mean_f1, mean_specificity, mean_auc, acc_err, prec_err, rec_err, f1_err, spec_err, mean_auc_err)
    


    '''
     # Save and visualize the first decision tree in the forest
    best_estimator = pipeline_random_forest_PCA["hyper_opt"].best_estimator_

    print(best_estimator.classes_) # Print the class labels of the best estimator

    for i, tree in enumerate(best_estimator.estimators_[:1]): 

        dot_data = export_graphviz(
    
            tree,                  
            feature_names=region, 
            
            filled=True,          # Fill nodes with color based on the class they predict
            impurity=False,        # Do not display impurity measures
            proportion=True,       # Display proportions of samples in each node
            class_names=["CN", "AD"],  
        )


        graph = graphviz.Source(dot_data) # Convert the dot data to a graph
        graph.render(view= False)
    '''

    return pipeline_random_forest_PCA
    

def RFPipeline_RFECV(df1, df2, n_iter, cv):  
    """

    Train a Random Forest model with recursive feature elimination and hyperparameter tuning.
    
    This function performs Recursive Feature Elimination with Cross-Validation (RFECV) to select the most important features.
    It then trains a Random Forest classifier using RandomizedSearchCV for hyperparameter optimization.
    
    Parameters
    ----------
    df1 : pandas.DataFrame
        Feature dataset containing independent variables.
    
    df2 : pandas.DataFrame
        Target dataset containing dependent variables (labels).
    
    n_iter : int
        Number of hyperparameter combinations sampled during RandomizedSearchCV.
    
    cv : int
        Number of cross-validation folds for RFECV and hyperparameter search.
    
    Returns
    -------
    sklearn.ensemble.RandomForestClassifier
        Trained Random Forest model with optimized hyperparameters and selected features.
    
    Notes
    -----
    - RFECV recursively eliminates less important features to improve model performance.
    - Feature selection is done only on the training set to avoid data leakage.
    - The function ranks and prints feature importance, and saves a visualization of the best decision tree.
    
    References
    ----------
    - https://scikit-learn.org/stable/modules/generated/sklearn.feature_selection.RFECV.html
    - https://scikit-learn.org/stable/modules/generated/sklearn.model_selection.RandomizedSearchCV.html

    """

    

    X = df1.values
    y = df2.loc[df1.index].map({'Normal': 0, 'AD': 1}).values
    roi_names = np.array(df1.columns.values)
    
    accuracies, precisions, recalls, f1_scores = [], [], [], []
    specificities, auc_values, tprs = [], [], []

    model_auc_pairs = []


    mean_fpr = np.linspace(0, 1, 100) 

    for _ in range(2):

        # Split data into training and test sets (10% test data)
        X_tr, X_tst, y_tr, y_tst = train_test_split(X, y, test_size=0.1)

        # feature selection (RFECV) only on the training set to avoid data leakage
        rf_base = RandomForestClassifier(n_estimators=200, class_weight='balanced')
        feature_selector = RFECV(estimator=rf_base, step=2, cv=cv, scoring='recall', n_jobs=-1, min_features_to_select=20) 
        feature_selector.fit(X_tr, y_tr)

        # Mask and selected ROI names
        selected_mask = feature_selector.get_support() # Get the mask of selected features
        selected_ROIs = roi_names[selected_mask]

        # reduce dataset to selected features
        X_training_selected = feature_selector.transform(X_tr)
        X_test_selected = feature_selector.transform(X_tst)

        print("ROI selezionate da RFECV:", selected_ROIs)

        # Random Forest optimization on selected features
        rf_selected_features = RandomizedSearchCV(
            RandomForestClassifier(class_weight='balanced'),
            param_distributions=param_dist,
            n_iter=n_iter,
            cv=cv,
            n_jobs=-1
        )
        rf_selected_features.fit(X_training_selected, y_tr)

        # prediction
        y_pred = rf_selected_features.predict(X_test_selected)
        y_prob = rf_selected_features.predict_proba(X_test_selected)

        # Scores
        metrics_scores = evaluate_model_performance(y_tst, y_pred, y_prob)

        #Aggiungi il risultato alla lista
        accuracies.append(metrics_scores['Accuracy'])
        precisions.append(metrics_scores['Precision'])
        recalls.append(metrics_scores['Recall'])
        f1_scores.append(metrics_scores['F1-score'])
        specificities.append(metrics_scores['Specificity'])
        
        # Calcola ROC e AUC con la tua funzione
        fpr, tpr, roc_auc, auc_err = compute_roc_auc(y_tst, y_prob)

        auc_values.append(roc_auc)
    
        # Interpola TPR per il vettore comune mean_fpr
        interp_tpr = np.interp(mean_fpr, fpr, tpr)
        interp_tpr[0] = 0.0  # ROC inizia sempre da 0
        tprs.append(interp_tpr)

        # extract feature importance of selected features
        best_rf = rf_selected_features.best_estimator_
        importances = best_rf.feature_importances_
        sorted_idx = np.argsort(importances)[::-1][:8]  # indices of top 10 ROIs
        top8_ROIs = selected_ROIs[sorted_idx]
        top8_importances = importances[sorted_idx]

        # print the complete ranking of ROIs
        '''
        print("\nROIs complete ranking (importance):")
        ranking_ROIs = sorted(zip(selected_ROIs, importances), key=lambda x: x[1], reverse=True)
        for rank, (roi, importance) in enumerate(ranking_ROIs, 1):
            print(f"{rank}. ROI: {roi}, Importance: {importance:.4f}")

        '''

        # --- PIE CHART IEEE STYLE FOR TOP 8 ROIs ---
        plt.figure(figsize=(8, 8))
        colors = plt.cm.tab20.colors  # IEEE-like color palette
        patches, texts, autotexts = plt.pie(
            top8_importances,
            labels=top8_ROIs,
            autopct='%1.1f%%',
            startangle=140,
            colors=colors[:8],
            textprops={'fontsize': 3, 'weight': 'bold'},
            radius=0.80,  # Adjust radius for better visibility
        )
        plt.title("Importance of the 8 best ROIs", fontsize=6, weight='bold')
        plt.tight_layout()
        #plt.legend(top8_ROIs, title="ROI", loc="center left", bbox_to_anchor=(1, 0.5), fontsize=12)
        #plt.savefig("top8_ROI_piechart.png", dpi=300, bbox_inches='tight')
        plt.show()

        # Wrap feature selector + final estimator into a Pipeline
        pipeline_rfecv = Pipeline([
        ("selector", feature_selector),
        ("classifier", rf_selected_features.best_estimator_)
        ])

        model_auc_pairs.append((pipeline_rfecv, roc_auc))



    # Calcola media e deviazione standard e stampa le performance
    mean_tpr, mean_auc, mean_auc_err = compute_average_auc(tprs, auc_values)
    
    # Usa la tua funzione plot_roc per mostrare la ROC media
    plot_roc(mean_fpr, mean_tpr, mean_auc, mean_auc_err)
    
    mean_accuracy, mean_precision, mean_recall, mean_f1, mean_specificity, acc_err, prec_err, rec_err, f1_err, spec_err = compute_mean_std_metric(accuracies, precisions, recalls, f1_scores, specificities)
    
    bar_chart_performances(mean_accuracy, mean_precision, mean_recall, mean_f1, mean_specificity, mean_auc, acc_err, prec_err, rec_err, f1_err, spec_err, mean_auc_err)
    
    model_auc_pairs.sort(key=lambda x: x[1])
    pipeline_rfecv_medianAUC = model_auc_pairs[len(model_auc_pairs) // 2][0]
    
    '''
    # visualize best tree
    for i, tree in enumerate(best_rf.estimators_[:1]):
        dot_data = export_graphviz(
            tree,
            feature_names=selected_ROIs,
            filled=True,
            impurity=False,
            proportion=True,
            class_names=["CN", "AD"]
        )
        graph = graphviz.Source(dot_data)
        graph.render(view= False) # Save the graph to a file without opening it

    # Wrap feature selector + final estimator into a Pipeline
    pipeline_rfecv = Pipeline([
        ("selector", feature_selector),
        ("classifier", rf_selected_features.best_estimator_)
    ])
    '''
    
    return pipeline_rfecv
    #return rf_selected_features


<<<<<<< HEAD

def SVM_simple(df1, df2, ker: str):
    
=======
def SVM_simple(df1, df2, ker: str):    
>>>>>>> 6c8f7ac7
    """

    Train an SVM model pipeline with hyperparameter optimization.
    
    This function splits the dataset into training and test sets, performs hyperparameter optimization 
    using GridSearchCV, and trains a Support Vector Machine (SVM) model.
    
    Parameters
    ----------
    df1 : pandas.DataFrame
        Feature dataset containing independent variables.
        
    df2 : pandas.DataFrame
        Target dataset containing dependent variables (labels).
        
    ker : str
        Kernel type for the SVM (e.g., 'linear', 'rbf').
    
    Returns
    -------
    sklearn.model_selection.GridSearchCV
        A fitted GridSearchCV object containing the best SVM model.
    
    Notes
    -----
    - The kernel type (`ker`) determines the decision boundary; 'linear' and 'rbf' are common choices.
    - GridSearchCV optimizes hyperparameters such as `C` (regularization) and `gamma` (for non-linear kernels).
    
    References
    ----------
    - https://scikit-learn.org/stable/modules/generated/sklearn.model_selection.GridSearchCV.html
    
    
    """

    # Extract feature and target data as NumPy arrays
    X = df1.values
    y = df2.loc[df1.index].map({'Normal': 0, 'AD': 1}).values # convert labels to binary

    # Define the parameter grid for SVM
    # The parameters are defined based on the kernel type
    # If the kernel is 'linear', we don't need to specify 'gamma'
    # If the kernel is 'rbf', we need to specify 'gamma'
    # The 'class_weight' parameter is set to 'balanced' to handle class imbalance
    if ker == 'linear':
        param_grid = {
                'C': np.logspace(-3, 3, 10),
                'kernel': [ker],
                'class_weight': ['balanced', None],
                'probability': [True]
            }
    else:
        param_grid = {
                'C': np.logspace(-3, 3, 10),
                'gamma': np.logspace(-4, 2, 10),
                'kernel': [ker],
                'class_weight': ['balanced', None],
                'probability': [True]
            }

    # Initialize lists to store performance metrics
    # These will be used to store the results of multiple iterations 
    accuracies, precisions, recalls, f1_scores = [], [], [], []
    specificities, auc_values, tprs = [], [], []

    model_auc_pairs = []

    mean_fpr = np.linspace(0, 1, 100) 

    for _ in range(2):
        
    
        X_tr, X_tst, y_tr, y_tst = train_test_split(X, y, test_size=.1)
        # Create SVM classifier
        # The kernel is specified based on the input parameter
        classifier_svm = svm.SVC(kernel=ker, probability=True, class_weight='balanced')
    
        grid_optimized = GridSearchCV(classifier_svm, param_grid, refit=True, scoring='roc_auc', cv=20)
    
        # fitting the model for grid search
        grid_optimized.fit(X_tr, y_tr)
    
        y_pred = grid_optimized.predict(X_tst)
        y_prob = grid_optimized.decision_function(X_tst)
    
        # Compute performance scores based on predictions
        metrics_scores = evaluate_model_performance(y_tst, y_pred, y_prob)
        
        # Aggiungi il risultato alla lista
        accuracies.append(metrics_scores['Accuracy'])
        precisions.append(metrics_scores['Precision'])
        recalls.append(metrics_scores['Recall'])
        f1_scores.append(metrics_scores['F1-score'])
        specificities.append(metrics_scores['Specificity'])
        
        # Calcola ROC e AUC con la tua funzione
        fpr, tpr, roc_auc, auc_err = compute_roc_auc(y_tst, y_prob)

        auc_values.append(roc_auc)
    
        # Interpola TPR per il vettore comune mean_fpr
        interp_tpr = np.interp(mean_fpr, fpr, tpr)
        interp_tpr[0] = 0.0  # ROC inizia sempre da 0
        tprs.append(interp_tpr)

        model_auc_pairs.append((grid_optimized, roc_auc))

        

        
    
    # Calcola media e deviazione standard e stampa le performance
    mean_tpr, mean_auc, mean_auc_err = compute_average_auc(tprs, auc_values)
    
    # Usa la tua funzione plot_roc per mostrare la ROC media
    plot_roc(mean_fpr, mean_tpr, mean_auc, mean_auc_err)
    
    mean_accuracy, mean_precision, mean_recall, mean_f1, mean_specificity, acc_err, prec_err, rec_err, f1_err, spec_err = compute_mean_std_metric(accuracies, precisions, recalls, f1_scores, specificities)
    
    bar_chart_performances(mean_accuracy, mean_precision, mean_recall, mean_f1, mean_specificity, mean_auc, acc_err, prec_err, rec_err, f1_err, spec_err, mean_auc_err)
    
    # Sort models by AUC and return the one with median AUC
    model_auc_pairs.sort(key=lambda x: x[1])
    grid_optimized_medianAUC = model_auc_pairs[len(model_auc_pairs) // 2][0]

    return grid_optimized_medianAUC


"""
def SVM_simple(df1, df2, ker: str):
    

    Train an SVM model pipeline with hyperparameter optimization.
    
    This function splits the dataset into training and test sets, performs hyperparameter optimization 
    using GridSearchCV, and trains a Support Vector Machine (SVM) model.
    
    Parameters
    ----------
    df1 : pandas.DataFrame
        Feature dataset containing independent variables.
        
    df2 : pandas.DataFrame
        Target dataset containing dependent variables (labels).
        
    ker : str
        Kernel type for the SVM (e.g., 'linear', 'rbf').
    
    Returns
    -------
    sklearn.model_selection.GridSearchCV
        A fitted GridSearchCV object containing the best SVM model.
    
    Notes
    -----
    - The kernel type (`ker`) determines the decision boundary; 'linear' and 'rbf' are common choices.
    - GridSearchCV optimizes hyperparameters such as `C` (regularization) and `gamma` (for non-linear kernels).
    
    References
    ----------
    - https://scikit-learn.org/stable/modules/generated/sklearn.model_selection.GridSearchCV.html
    
    

    # Extract feature and target data as NumPy arrays
    X = df1.values
    y = df2.loc[df1.index].map({'Normal': 0, 'AD': 1}).values # convert labels to binary

    # Define the parameter grid for SVM
    # The parameters are defined based on the kernel type
    # If the kernel is 'linear', we don't need to specify 'gamma'
    # If the kernel is 'rbf', we need to specify 'gamma'
    # The 'class_weight' parameter is set to 'balanced' to handle class imbalance
    if ker == 'linear':
        param_grid = {
                'C': np.logspace(-3, 3, 10),
                'kernel': [ker],
                'class_weight': ['balanced', None],
                'probability': [True]
            }
    else:
        param_grid = {
                'C': np.logspace(-3, 3, 10),
                'gamma': np.logspace(-4, 2, 10),
                'kernel': [ker],
                'class_weight': ['balanced', None],
                'probability': [True]
            }

    X_tr, X_tst, y_tr, y_tst = train_test_split(X, y, test_size=.1) # 10% test data

    # Create SVM classifier
    # The kernel is specified based on the input parameter
    classifier_svm = svm.SVC(kernel=ker, probability=True, class_weight='balanced')

    grid_optimized = GridSearchCV(classifier_svm, param_grid, refit=True, scoring='roc_auc', cv=20, n_jobs=-1)

    # fitting the model for grid search
    grid_optimized.fit(X_tr, y_tr)

    y_pred = grid_optimized.predict(X_tst)
    y_prob = grid_optimized.decision_function(X_tst)

    # Compute performance scores based on predictions
    metrics_scores = evaluate_model_performance(y_tst, y_pred, y_prob)

    return grid_optimized

"""<|MERGE_RESOLUTION|>--- conflicted
+++ resolved
@@ -526,13 +526,8 @@
     #return rf_selected_features
 
 
-<<<<<<< HEAD
-
-def SVM_simple(df1, df2, ker: str):
-    
-=======
+
 def SVM_simple(df1, df2, ker: str):    
->>>>>>> 6c8f7ac7
     """
 
     Train an SVM model pipeline with hyperparameter optimization.
