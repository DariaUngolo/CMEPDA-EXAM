import sys
import os
os.environ['TF_CPP_MIN_LOG_LEVEL'] = '3'

import numpy as np
import matplotlib.pyplot as plt
from pathlib import Path
import scipy

import tensorflow
from sklearn.metrics import roc_curve, auc
from sklearn.utils import class_weight
from keras.layers import (MaxPooling3D, Conv3D, Flatten, Dense,Input, BatchNormalization,LeakyReLU, Activation, Dropout,PReLU, GlobalAveragePooling3D)
from keras.optimizers import SGD

from tensorflow.keras.optimizers import Adam
from tensorflow.keras.regularizers import l2
from tensorflow.keras.models import load_model, Model, Sequential
from keras.callbacks import ReduceLROnPlateau, EarlyStopping, ModelCheckpoint, LearningRateScheduler
from tensorflow.keras.initializers import HeNormal

from keras.losses import BinaryCrossentropy, MeanSquaredError
import seaborn as sns


from loguru import logger

# Configure logger: you can customize the format, level, output file, etc.
logger.remove()  # Remove default logger to customize
logger.add(lambda msg: print(msg, end=''), colorize=True, format="<green>{time:HH:mm:ss}</green> | <level>{message}</level>")




strategy = tensorflow.distribute.MirroredStrategy()
logger.info(f"Number of GPUs detected: {strategy.num_replicas_in_sync}")


class MyCNNModel(tensorflow.keras.Model):
    """

    A lightweight 3D CNN model for binary classification.


    Attributes:
    -----------

    model : tensorflow.keras.Sequential
        The internal sequential model that defines the architecture.

    Methods:
    --------

    compile_and_fit:
        Compiles and trains the model on the provided datasets.
    accuracy_loss_plot:
        Plots training and validation accuracy and loss curves.
    validation_roc:
        Evaluates model performance using ROC on validation data.
    test_roc:
        Evaluates model performance using ROC on test data.
    load:
        Loads saved model weights and optionally continues training.

    """

    def __init__(self, input_shape):
        """

        Initializes the CNN model with a predefined architecture.

        Parameters:

        ----------

        input_shape : tuple, optional
            The shape of the input data

        """

        logger.info("Initializing MyCNNModel with input shape: %s", input_shape)
        super(MyCNNModel, self).__init__()

        # Define the model architecture using Keras Sequential API
        self.model = Sequential([

            # First block
            MaxPooling3D(pool_size=(2, 2, 2)),
            Conv3D(8, kernel_size=3,kernel_initializer=HeNormal(), activation=None, padding='same',kernel_regularizer=l2(0.001)),
            BatchNormalization(),
            PReLU(),
            BatchNormalization(),
            Dropout(0.1),

            # Second block
            MaxPooling3D(pool_size=(2, 2, 2)),
            Conv3D(16, kernel_size=3, activation=None, padding='same', kernel_regularizer=l2(0.001)),
            PReLU(),
            BatchNormalization(),
            Dropout(0.2),

            # Third block
            Conv3D(32, kernel_size=3, activation=None, padding='same', kernel_regularizer=l2(0.001)),
            PReLU(),
            BatchNormalization(),
            MaxPooling3D(pool_size=(2, 2, 2)),
            Dropout(0.2),

            # Fourth block (extra layer)
            Conv3D(32, kernel_size=3, activation=None, padding='same', kernel_regularizer=l2(0.001)),
            PReLU(),
            BatchNormalization(),
            Dropout(0.2),

            # Global Average Pooling
            GlobalAveragePooling3D(),

            # Fully connected layers
            Dense(32, activation='relu', kernel_regularizer=l2(0.0001)),
            Dropout(0.3),
            Dense(1, activation='sigmoid')  # Binary classification
        ])

        logger.info("Model architecture successfully initialized.")

    def extract_data_and_labels(self, dataset):
        """
        Extracts and concatenates all features and labels from a TensorFlow dataset.

        Parameters
        ----------
        dataset : tf.data.Dataset
            Dataset yielding tuples of (features, labels).

        Returns
        -------
        tf.Tensor
            Concatenated features tensor.
        tf.Tensor
            Concatenated labels tensor.

        """
        x_list = []
        y_list = []
        for x_batch, y_batch in dataset:
            x_list.append(x_batch)
            y_list.append(y_batch)
        x = tensorflow.concat(x_list, axis=0)
        y = tensorflow.concat(y_list, axis=0)

        return x, y

    def call(self, inputs, training=False):
        """

        Forward pass for the model.

        Parameters:

        ----------
        inputs : tensor
            Input tensor for the forward pass.
        training : bool, optional
            Whether the model is in training mode, by default False.

        Returns:

        -------
        tensor
            Output of the model.

        """
        return self.model(inputs, training=training)



    def compile_and_fit(self, x_train, y_train, x_val, y_val, x_test, y_test, n_epochs, batchsize):
        """

        Compiles the model and trains it on the provided datasets.

        Parameters
        ----------
        x_train : np.ndarray
            Training feature data.
        y_train : np.ndarray
            Training labels.
        x_val : np.ndarray
            Validation feature data.
        y_val : np.ndarray
            Validation labels.
        x_test : np.ndarray
            Test feature data.
        y_test : np.ndarray
            Test labels.
        n_epochs : int
            Number of training epochs.
        batchsize : int
            Batch size for training.

        """

        logger.info(f"Starting training with {n_epochs} epochs and batch size {batchsize}")

        self.compile(
            optimizer=Adam(learning_rate=0.0001),
            loss=BinaryCrossentropy(),
            metrics=['accuracy', tensorflow.keras.metrics.AUC(), tensorflow.keras.metrics.Recall()]
        )

        logger.debug("Model compiled successfully.")

        # Learning rate scheduler callback
        reduce_on_plateau = ReduceLROnPlateau(
                monitor="val_loss",
                factor=0.1,
                patience=20,
                verbose=0,
                mode="auto",
                min_delta=0.0001,
                cooldown=0,
                min_lr=0
        )

        # Early stopping callback
        early_stopping = EarlyStopping(
                monitor="val_loss",
                min_delta=0,
                patience=25,
                verbose=1,
                mode="auto",
                restore_best_weights=True,
                start_from_epoch=10
        )



        # Prepare TensorFlow datasets with batching and prefetching for performance
        train_dataset = tensorflow.data.Dataset.from_tensor_slices((x_train, y_train)).shuffle(len(x_train)).batch(batchsize).repeat().prefetch(tensorflow.data.AUTOTUNE)
        val_dataset = tensorflow.data.Dataset.from_tensor_slices((x_val, y_val)).batch(batchsize).prefetch(tensorflow.data.AUTOTUNE)
        test_dataset = tensorflow.data.Dataset.from_tensor_slices((x_test, y_test)).batch(batchsize).prefetch(tensorflow.data.AUTOTUNE)

        # Extract all validation and test data batches for ROC calculation
        x_val, y_val = self.extract_data_and_labels(val_dataset)
        x_test, y_test = self.extract_data_and_labels(test_dataset)

        weights = class_weight.compute_class_weight(class_weight='balanced',
                                                    classes=np.unique(y_train),
                                                    y=y_train)

        class_weights = {0: weights[0], 1: weights[1]}

        # Save best model
        model_checkpoint=ModelCheckpoint("best_modelCNN.keras", save_best_only=True)

        # Train the model
        history = self.fit(
                train_dataset,
                #batch_size=batchsize,
                epochs=n_epochs,
                steps_per_epoch=round(len(x_train) // batchsize),
                verbose=2,
                validation_data=val_dataset,
                validation_steps=round(len(x_val) // batchsize),
                callbacks=[reduce_on_plateau,early_stopping, model_checkpoint],
                class_weight=class_weights
        )
        logger.info("Model training completed.")

        # Plot accuracy and loss
        self.AUC_loss_plot(history)


        # Extract all validation and test data batches for ROC calculation
        x_val, y_val = self.extract_data_and_labels(val_dataset)
        x_test, y_test = self.extract_data_and_labels(test_dataset)


        # Evaluate model performance on validation and test datasets using ROC curve
        self.validation_roc(x_val, y_val)
        self.test_roc(x_test, y_test)




    def AUC_loss_plot(self, history):
        """
        Plots training and validation AUC and loss curves.

        Parameters:

        ----------
        history : keras.callbacks.History
            Training history object returned by `fit`.

        """

        logger.info("Plotting training and validation AUC and loss.")
        epochs_range = range(1, len(history.history['auc']) + 1)

        # Update matplotlib configuration for high-quality, compact plots
        plt.rcParams.update({
            'font.size': 6,
            'font.family': 'serif',
            'axes.labelsize': 5,
            'axes.titlesize': 6,
            'legend.fontsize': 4,
            'xtick.labelsize': 4,
            'ytick.labelsize': 4,
            'axes.grid': True,
            'grid.alpha': 0.2,
            'grid.linestyle': '--',
            'lines.linewidth': 0.8,
            'figure.dpi': 600,
            'savefig.dpi': 600
        })

        # Use colorblind-safe palette
        sns.set_palette("colorblind")

        logger.info("Generating training history plots...")

        # Create the figure
        plt.figure(figsize=(4, 2))  # compact high-quality layout

        # Accuracy plot
        plt.subplot(1, 2, 1)
        plt.plot(epochs_range, history.history['auc'], label="Train AUC")
        plt.plot(epochs_range, history.history['val_auc'], label="Validation AUC")
        plt.xlabel("Epochs", labelpad=2, fontweight='semibold')
        plt.ylabel("AUC", labelpad=2, fontweight='semibold')
        plt.title("Training and Validation AUC", fontweight='bold', pad=4)
        plt.legend(loc="best", frameon=False )
        plt.grid(axis='both', linestyle='--', linewidth=0.3, alpha=0.2)
        plt.tick_params(axis='both', direction='in', length=2, width=0.3)

        # Loss plot
        plt.subplot(1, 2, 2)
        plt.plot(epochs_range, history.history['loss'], label="Train Loss")
        plt.plot(epochs_range, history.history['val_loss'], label="Validation Loss")
        plt.xlabel("Epochs", labelpad=2, fontweight='semibold')
        plt.ylabel("Loss", labelpad=2, fontweight='semibold')
        plt.title("Training and Validation Loss", fontweight='bold', pad=4)
        plt.legend(loc="best", frameon=False)
        plt.grid(axis='both', linestyle='--', linewidth=0.3, alpha=0.2)
        plt.tick_params(axis='both', direction='in', length=2, width=0.3)

        # Improve layout and aesthetics
        sns.despine(trim=True)
        plt.tight_layout()

        # Save plot to current script directory
        save_name = "AUC_loss_train+val.png"
        base_path = os.path.dirname(os.path.abspath(__file__))
        save_path = os.path.join(base_path, save_name)

        plt.savefig(save_path)
        plt.show()

        logger.info("AUC and loss plots displayed.")

    def validation_roc(self, x_val, y_val):
        """
        Evaluates the model using ROC on validation data.

        Parameters
        ----------
        x_val : np.ndarray
            Validation feature data.
        y_val : np.ndarray
            Validation labels.

        """

        logger.info("Calculating ROC curve for validation data.")
        confidence_int = 0.683  # Confidence interval for accuracy error bars
        z_score = scipy.stats.norm.ppf((1 + confidence_int) / 2.0)

        # Evaluate accuracy on validation data
        val_results = self.evaluate(x_val, y_val, verbose=0)
        _, val_acc, val_auc, val_recall = val_results
        accuracy_err = z_score * np.sqrt((val_acc * (1 - val_acc)) / y_val.shape[0])
        recall_err = z_score * np.sqrt((val_recall * (1 - val_recall)) / y_val.shape[0])
        logger.info(f"Validation Accuracy: {round(val_acc, 2)} ± {round(accuracy_err, 2)}")
        logger.info(f"Validation Recall: {round(val_recall, 2)} ± {round(recall_err, 2)}")



        # Generate predictions and compute ROC curve
        preds = self.predict(x_val, verbose=1)
        fpr, tpr, _ = roc_curve(y_val, preds)
        roc_auc = auc(fpr, tpr)
        logger.info(f"Validation ROC AUC: {round(roc_auc, 2)}")

        # Calculate standard error for AUC
        n1 = np.sum(y_val == 1)
        n2 = np.sum(y_val == 0)
        q1 = roc_auc / (2 - roc_auc)
        q2 = 2 * roc_auc ** 2 / (1 + roc_auc)
        auc_err = z_score * np.sqrt(
            (roc_auc * (1 - roc_auc) + (n1 - 1) * (q1 - roc_auc ** 2) + (n2 - 1) * (q2 - roc_auc ** 2)) / (n1 * n2)
        )
        logger.info(f"Validation AUC: {round(roc_auc, 2)} ± {round(auc_err, 2)}")

        # Update matplotlib configuration for high-quality, compact plots
        plt.rcParams.update({
            'font.size': 6,
            'font.family': 'serif',
            'axes.labelsize': 5,
            'axes.titlesize': 6,
            'legend.fontsize': 4,
            'xtick.labelsize': 4,
            'ytick.labelsize': 4,
            'axes.grid': True,
            'grid.alpha': 0.2,
            'grid.linestyle': '--',
            'lines.linewidth': 0.8,
            'figure.dpi': 600,
            'savefig.dpi': 600
        })

        # Use colorblind-safe palette
        sns.set_palette("colorblind")

        # Plot ROC curve
        plt.figure(figsize=(2, 1.4))
        plt.plot(fpr, tpr, color='tab:blue', lw=0.8, label=f'ROC curve (area = {roc_auc:.2f}  ± {auc_err:.2f})')
        plt.plot([0, 1], [0, 1], linestyle='--', color='gray', linewidth=0.6)
        plt.xlim([0.0, 1.0])
        plt.ylim([0.0, 1.05])
        plt.xlabel('False Positive Rate', labelpad=2, fontweight='semibold')
        plt.ylabel('True Positive Rate', labelpad=2, fontweight='semibold')
        plt.title('Validation ROC', fontweight='bold', pad=4)
        plt.legend(loc="lower right", frameon=False)
        plt.grid(axis='both', linestyle='--', linewidth=0.3, alpha=0.2)
        plt.tick_params(axis='both', direction='in', length=2, width=0.3)
        sns.despine(trim=True)
        plt.tight_layout()

        # Save image to current script directory
        base_path = os.path.dirname(os.path.abspath(__file__))
        save_path = os.path.join(base_path, 'CNN_validation_roc.png')
        plt.savefig(save_path)

        plt.show()
        print("[DEBUG] validation_roc: plot mostrato")


    def test_roc(self, x_test, y_test):

        """

        Evaluates the model's performance on test data using ROC analysis.

        This method computes the ROC curve and its corresponding area under the curve (AUC)
        for the given test dataset. It also calculates the confidence intervals
        for accuracy and AUC based on the given confidence level.

        Parameters:

        ----------

        x_test : numpy.ndarray
            Test feature data.
        y_test : numpy.ndarray
            Test labels.

        """
        logger.info("Starting ROC curve computation for test data.")
        confidence_int = 0.683  # Confidence level
        z_score = scipy.stats.norm.ppf((1 + confidence_int) / 2.0)

        # Evaluate accuracy on test data

        test_results = self.evaluate(x_test, y_test, verbose=0)
        _, test_acc, test_auc, test_recall = test_results
        accuracy_err = z_score * np.sqrt((test_acc * (1 - test_acc)) / y_test.shape[0])
<<<<<<< HEAD
        accuracy_err = z_score * np.sqrt((test_acc * (1 - test_recall)) / y_test.shape[0])
=======
        recall_err = z_score * np.sqrt((test_recall * (1 - test_recall)) / y_test.shape[0])
>>>>>>> 75741b1d
        logger.info(f"Test Accuracy: {round(test_acc, 2)} ± {round(accuracy_err, 2)}")
        logger.info(f"Test Recall: {round(test_recall, 2)} ± {round(recall_err, 2)}")


        # Generate predictions and compute ROC curve
        preds_test = self.predict(x_test, verbose=1)
        fpr, tpr, _ = roc_curve(y_test, preds_test)
        roc_auc = auc(fpr, tpr)
        logger.info(f"Test ROC AUC: {round(roc_auc, 2)}")

        # Calculate AUC confidence interval
        n1 = np.sum(y_test == 1)
        n2 = np.sum(y_test == 0)
        q1 = roc_auc / (2 - roc_auc)
        q2 = 2 * roc_auc ** 2 / (1 + roc_auc)
        auc_err = z_score * np.sqrt(
            (roc_auc * (1 - roc_auc) + (n1 - 1) * (q1 - roc_auc ** 2) + (n2 - 1) * (q2 - roc_auc ** 2)) / (n1 * n2)
        )
        logger.info(f"Test AUC: {round(roc_auc, 2)} ± {round(auc_err, 2)}")

        # Update matplotlib configuration for high-quality, compact plots
        plt.rcParams.update({
            'font.size': 6,
            'font.family': 'serif',
            'axes.labelsize': 5,
            'axes.titlesize': 6,
            'legend.fontsize': 4,
            'xtick.labelsize': 4,
            'ytick.labelsize': 4,
            'axes.grid': True,
            'grid.alpha': 0.2,
            'grid.linestyle': '--',
            'lines.linewidth': 0.8,
            'figure.dpi': 600,
            'savefig.dpi': 600
        })

        # Use colorblind-safe palette
        sns.set_palette("colorblind")

        # Plot ROC curve
        plt.figure(figsize=(2, 1.4))
        plt.plot(fpr, tpr, color='tab:blue', lw=0.8, label=f'ROC curve (area = {roc_auc:.2f} ± {auc_err:.2f})')
        plt.plot([0, 1], [0, 1], linestyle='--', color='gray', linewidth=0.6)
        plt.xlim([0.0, 1.0])
        plt.ylim([0.0, 1.05])
        plt.xlabel('False Positive Rate', labelpad=2, fontweight='semibold')
        plt.ylabel('True Positive Rate', labelpad=2, fontweight='semibold')
        plt.title('Test ROC', fontweight='bold', pad=4)
        plt.legend(loc="lower right", frameon=False)
        plt.grid(axis='both', linestyle='--', linewidth=0.3, alpha=0.2)
        plt.tick_params(axis='both', direction='in', length=2, width=0.3)
        sns.despine(trim=True)
        plt.tight_layout()

        #save image
        base_path = os.path.dirname(os.path.abspath(__file__))
        save_path = os.path.join(base_path, 'CNN_test_roc.png')
        plt.savefig(save_path)
        print(f"[DEBUG] test_roc: plot salvato in {save_path}")

        plt.show()


    def save_model(self, path):
        """
        Saves the entire model, including architecture, weights, and optimizer state, to a file.

        Parameters:
        -----------
        path : str, optional
            The file path where the model will be saved. Default is "model_full.h5".

        """
        self.model.save(path)
        logger.info(f"Model saved to {path}")


    def load_model(self, path):
        """
        Loads a complete model (architecture + weights + optimizer state) from a file.

        Parameters:
        -----------
        path : str, optional
            The file path from which to load the model. Default is "model_full.h5".

        """
        self.model = load_model(path)
        logger.info(f"Model loaded from {path}")



<|MERGE_RESOLUTION|>--- conflicted
+++ resolved
@@ -475,11 +475,7 @@
         test_results = self.evaluate(x_test, y_test, verbose=0)
         _, test_acc, test_auc, test_recall = test_results
         accuracy_err = z_score * np.sqrt((test_acc * (1 - test_acc)) / y_test.shape[0])
-<<<<<<< HEAD
-        accuracy_err = z_score * np.sqrt((test_acc * (1 - test_recall)) / y_test.shape[0])
-=======
         recall_err = z_score * np.sqrt((test_recall * (1 - test_recall)) / y_test.shape[0])
->>>>>>> 75741b1d
         logger.info(f"Test Accuracy: {round(test_acc, 2)} ± {round(accuracy_err, 2)}")
         logger.info(f"Test Recall: {round(test_recall, 2)} ± {round(recall_err, 2)}")
 
